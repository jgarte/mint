module Mint
  class Builder
    def initialize(relative, skip_service_worker, skip_icons)
      json = MintJson.parse_current

      terminal.measure "#{COG} Ensuring dependencies... " do
        json.check_dependencies!
      end

      terminal.measure "#{COG} Clearing the \"#{DIST_DIR}\" directory... " do
        FileUtils.rm_rf DIST_DIR
      end

      if Dir.exists?(PUBLIC_DIR)
        terminal.measure "#{COG} Copying \"#{PUBLIC_DIR}\" folder contents... " do
          FileUtils.cp_r PUBLIC_DIR, DIST_DIR
        end
      else
        FileUtils.mkdir DIST_DIR
      end

      terminal.puts "#{COG} Compiling your application:"

      index_js, artifacts =
        index(json.application.css_prefix, relative)

      File.write Path[DIST_DIR, "index.js"], index_js

      if SourceFiles.external_javascripts?
        terminal.measure "#{COG} Writing external javascripts..." do
          File.write Path[DIST_DIR, "external-javascripts.js"], SourceFiles.external_javascripts
        end
      end

      if SourceFiles.external_stylesheets?
        terminal.measure "#{COG} Writing external stylesheets..." do
          File.write Path[DIST_DIR, "external-stylesheets.css"], SourceFiles.external_stylesheets
        end
      end

      unless artifacts.assets.empty?
        FileUtils.mkdir Path[DIST_DIR, ASSET_DIR].to_s

        terminal.puts "#{COG} Writing assets..."

        artifacts.assets.uniq(&.real_path).each do |asset|
<<<<<<< HEAD
          puts "  #{ARROW} #{asset.filename(build: true)}"
=======
          terminal.puts "  #{ARROW} #{asset.filename}"
>>>>>>> abf3ecbf
          File.open(asset.real_path) do |io|
            File.write Path[DIST_DIR, ASSET_DIR, asset.filename(build: true).to_s], io
          end
        end
      end

      terminal.measure "#{COG} Writing index.html... " do
        File.write Path[DIST_DIR, "index.html"], IndexHtml.render(Environment::BUILD, relative, skip_service_worker, skip_icons)
      end

      terminal.measure "#{COG} Writing manifest.webmanifest..." do
        File.write "dist/manifest.webmanifest", manifest(json, skip_icons)
      end

      unless skip_icons
        terminal.measure "#{COG} Generating icons... " do
          icons(json)
        end
      end

      if !skip_service_worker
        terminal.measure "#{COG} Creating service worker..." do
          File.write "dist/service-worker.js", ServiceWorker.generate
        end
      end
    end

    def manifest(json, skip_icons)
      {
        "name"             => json.application.name,
        "short_name"       => json.application.name,
        "background_color" => json.application.theme,
        "theme_color"      => json.application.theme,
        "display"          => json.application.display,
        "orientation"      => json.application.orientation,
        "start_url"        => "/",
        "icons"            => manifest_icons(skip_icons),
      }.to_pretty_json
    end

    private def manifest_icons(skip_icons)
      return %w[] if skip_icons
      ICON_SIZES.map do |size|
        {
          "src"   => "icon-#{size}x#{size}.png",
          "sizes" => "#{size}x#{size}",
          "type"  => "image/png",
        }
      end
    end

    def icons(json)
      ICON_SIZES.each do |size|
        destination =
          File.join(DIST_DIR, "icon-#{size}x#{size}.png")

        icon =
          IconGenerator.convert(json.application.icon, size)

        File.write(destination, icon)
      end
    end

    def index(css_prefix, relative)
      runtime =
        Assets.read("runtime.js")

      sources =
        Dir.glob(SourceFiles.all)

      ast =
        Ast.new
          .merge(Core.ast)

      compiled = ""

      terminal.measure "  #{ARROW} Parsing #{sources.size} source files... " do
        sources.reduce(ast) do |memo, file|
          memo.merge Parser.parse(file)
          memo
        end
      end

      type_checker =
        TypeChecker.new(ast)

      terminal.measure "  #{ARROW} Type checking: " do
        type_checker.check
      end

      terminal.measure "  #{ARROW} Compiling: " do
        compiled = Compiler.compile type_checker.artifacts, {
          css_prefix: css_prefix,
          relative:   relative,
          optimize:   true,
          build:      true,
        }
      end

      {runtime + compiled, type_checker.artifacts}
    end

    def terminal
      Render::Terminal::STDOUT
    end
  end
end<|MERGE_RESOLUTION|>--- conflicted
+++ resolved
@@ -44,11 +44,8 @@
         terminal.puts "#{COG} Writing assets..."
 
         artifacts.assets.uniq(&.real_path).each do |asset|
-<<<<<<< HEAD
-          puts "  #{ARROW} #{asset.filename(build: true)}"
-=======
-          terminal.puts "  #{ARROW} #{asset.filename}"
->>>>>>> abf3ecbf
+          terminal.puts "  #{ARROW} #{asset.filename(build: true)}"
+
           File.open(asset.real_path) do |io|
             File.write Path[DIST_DIR, ASSET_DIR, asset.filename(build: true).to_s], io
           end
