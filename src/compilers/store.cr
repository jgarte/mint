--- conflicted
+++ resolved
@@ -24,30 +24,18 @@
 
     def compile_constructor(node : Ast::Store) : String
       states =
-<<<<<<< HEAD
-        node.states.each_with_object({} of String => String) do |state, memo|
-          name =
-            js.variable_of(state)
-
-          default =
-            compile state.default
-
-          memo[name] = default
-        end
-=======
         node
           .states
           .select { |state| checked.includes?(state) }
-          .map do |state|
+          .each_with_object({} of String => String) do |state, memo|
             name =
-              state.name.value
+              js.variable_of(state)
 
             default =
               compile state.default
 
-            "#{name}: #{default}"
+            memo[name] = default
           end
->>>>>>> 45f6fe56
 
       js.function("constructor", [] of String) do
         js.statements([
