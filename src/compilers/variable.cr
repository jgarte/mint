--- conflicted
+++ resolved
@@ -8,19 +8,13 @@
         return "this._subscriptions"
       end
 
-<<<<<<< HEAD
       case parent
       when Tuple(String, TypeChecker::Checkable, Ast::Node)
         js.variable_of(parent[2])
       else
-=======
-      case item[0]
-      when Ast::Component, Ast::HtmlElement
-        "this._#{node.value}"
-      when Ast::Function
-        entity = item[1]
->>>>>>> 45f6fe56
         case entity
+        when Ast::Component, Ast::HtmlElement
+          "this._#{node.value}"
         when Ast::Function
           function =
             js.variable_of(entity.as(Ast::Node))
@@ -38,19 +32,13 @@
           name =
             js.variable_of(entity.as(Ast::Node))
 
-<<<<<<< HEAD
           "this.#{name}"
         when Ast::Argument
           compile entity
         when Ast::WhereStatement, Ast::Statement
           js.variable_of(entity.as(Ast::Node))
         else
-          node.value
-=======
-          "$#{name}.#{node.value}"
-        else
           "this.#{node.value}"
->>>>>>> 45f6fe56
         end
       end
     end
