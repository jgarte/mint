--- conflicted
+++ resolved
@@ -12,12 +12,7 @@
     getter ast : Ast
     getter config : Config
 
-<<<<<<< HEAD
-    def initialize(@ast : Ast, @config : Config = Config.new)
-=======
     def initialize(@ast, @config = Config.new)
-      @skip = [] of {String, String}
->>>>>>> 80171486
     end
 
     def indent(string : String)
