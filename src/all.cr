require "string_inflection"
require "baked_file_system"
require "duktape/runtime"
require "tree_template"
require "time_format"
require "file_utils"
require "colorize"
require "markdown"
require "kemal"
require "html"
require "json"

MINT_ENV = {} of String => String

require "./ext/**"

require "./errors/error"
require "./errors/**"
require "./constants"
require "./macros"
require "./assets"
<<<<<<< HEAD
require "./js"
=======
require "./core"
>>>>>>> 45f6fe56
require "./env"

require "./render/**"
require "./utils/**"

require "./message"
require "./messages/**"

require "./ast/node"
require "./ast/**"
require "./ast"

require "./type_checkers/**"
require "./type_checker"

require "./formatters/**"
require "./formatter"

require "./compilers/**"
require "./compiler"

require "./installer/**"
require "./installer"

require "./parsers/**"
require "./parser"

require "./documentation_server/**"
require "./documentation_server"

require "./test_runner/**"
require "./test_runner"

require "./mint_json"
require "./scaffold"
require "./reactor"
require "./builder"
require "./cli"
require "./debugger"<|MERGE_RESOLUTION|>--- conflicted
+++ resolved
@@ -19,11 +19,8 @@
 require "./constants"
 require "./macros"
 require "./assets"
-<<<<<<< HEAD
 require "./js"
-=======
 require "./core"
->>>>>>> 45f6fe56
 require "./env"
 
 require "./render/**"
