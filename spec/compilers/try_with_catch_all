module Result {
  fun error (input : a) : Result(a, b) {
    `new Err(#{input})`
  }
}

component Main {
  fun render : String {
    try {
      x =
        Result.error("Blah")

      "Hello"
    } catch {
      "Blah"
    }
  }
}
--------------------------------------------------------------------------------
<<<<<<< HEAD
const B = new(class {
  b(c) {
    return new Err(c)
=======
const $Result = new(class extends Module {
  error(input) {
    return new Err(input)
>>>>>>> 45f6fe56
  }
})

class A extends Component {
  render() {
    return (() => {
      let _catch_all = () => {
        return `Blah`
      }

      let _0 = B.b(`Blah`);

      if (_0 instanceof Err) {
        let _error = _0.value
        return _catch_all()
      }

      let a = _0.value;

      return `Hello`
    })()
  }
}

A.displayName = "Main"<|MERGE_RESOLUTION|>--- conflicted
+++ resolved
@@ -17,15 +17,9 @@
   }
 }
 --------------------------------------------------------------------------------
-<<<<<<< HEAD
-const B = new(class {
+const B = new(class extends Module {
   b(c) {
     return new Err(c)
-=======
-const $Result = new(class extends Module {
-  error(input) {
-    return new Err(input)
->>>>>>> 45f6fe56
   }
 })
 
