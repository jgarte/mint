module A {
  fun a : String {
    "Hello"
  }

  fun b : Function(String) {
    a
  }
}

component Main {
  fun render : String {
    a()
  } where {
    a = A.b()
  }
}
--------------------------------------------------------------------------------
<<<<<<< HEAD
const B = new(class {
  c() {
=======
const $A = new(class extends Module {
  a() {
>>>>>>> 45f6fe56
    return `Hello`
  }

  b() {
<<<<<<< HEAD
    return B.c
=======
    return $A.a
>>>>>>> 45f6fe56
  }
})

class A extends Component {
  render() {
    let a = B.b()
    return a()
  }
}

A.displayName = "Main"
<|MERGE_RESOLUTION|>--- conflicted
+++ resolved
@@ -16,22 +16,13 @@
   }
 }
 --------------------------------------------------------------------------------
-<<<<<<< HEAD
-const B = new(class {
+const B = new(class extends Module {
   c() {
-=======
-const $A = new(class extends Module {
-  a() {
->>>>>>> 45f6fe56
     return `Hello`
   }
 
   b() {
-<<<<<<< HEAD
     return B.c
-=======
-    return $A.a
->>>>>>> 45f6fe56
   }
 })
 
