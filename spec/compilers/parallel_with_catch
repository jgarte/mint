module Promise {
  fun reject (input : a) : Promise(a, b) {
    ``
  }
}

component Main {
  fun test : Promise(Never, String) {
    parallel {
      greeting =
        Promise.reject("x")

      b =
        Promise.reject("y")

      a =
        Promise.reject(0)
    } then {
      "blah"
    } catch String => a {
      "hello"
    } catch Number => a {
      "asd"
    }
  }

  fun render : String {
    try {
      test()

      ""
    }
  }
}
--------------------------------------------------------------------------------
<<<<<<< HEAD
const $Promise = new(class {
  reject(a) {
=======
const $Promise = new(class extends Module {
  reject(input) {
>>>>>>> 45f6fe56
    return
  }
})

class $Main extends Component {
  test() {
    return (async () => {
      let _result = null;

      try {
        let greeting = null;
        let b = null;
        let a = null;

        await Promise.all([
          (async () => {
            try {
              greeting = await $Promise.reject(`x`)
            } catch (_error) {
              let a = _error;

              _result = `hello`

              throw new DoError()
            }
          })(),

          (async () => {
            try {
              b = await $Promise.reject(`y`)
            } catch (_error) {
              let a = _error;

              _result = `hello`

              throw new DoError()
            }
          })(),

          (async () => {
            try {
              a = await $Promise.reject(0)
            } catch (_error) {
              let a = _error;

              _result = `asd`

              throw new DoError()
            }
          })()
        ])

        _result = `blah`
      } catch (_error) {
        if (_error instanceof DoError) {} else {
          console.warn(`Unhandled error in parallel expression:`)
          console.warn(_error)
        }
      }

      return _result
    })()
  }

  render() {
    return (() => {
      this.test()

      return ``
    })()
  }
}

$Main.displayName = "Main"<|MERGE_RESOLUTION|>--- conflicted
+++ resolved
@@ -33,13 +33,8 @@
   }
 }
 --------------------------------------------------------------------------------
-<<<<<<< HEAD
-const $Promise = new(class {
+const $Promise = new(class extends Module {
   reject(a) {
-=======
-const $Promise = new(class extends Module {
-  reject(input) {
->>>>>>> 45f6fe56
     return
   }
 })
