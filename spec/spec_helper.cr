require "spec"

ENV["SPEC"] = "TRUE"
MINT_ENV["TEST"] = "TRUE"

<<<<<<< HEAD
def diff(a, b)
  file1 = File.tempfile do |io|
    io.puts a.strip
    io.flush
  end
  file2 = File.tempfile do |io|
    io.puts b
    io.flush
  end

  io = IO::Memory.new

  Process.run("git", [
    "--no-pager", "diff", "--no-index", "--color=always",
    file1.path, file2.path,
  ], output: io)
=======
require "./spec_helpers"
require "../src/all"
>>>>>>> e001a337

module Mint
  def self.version
    "99.99.99"
  end
end

# Mock things
class Mint::Installer::Repository
  @terminal = Render::Terminal.new

  def terminal
    @terminal
  end

  def output
    terminal.io.to_s.uncolorize
  end

  def run(command, chdir = directory)
    content =
      case command.split(' ')[1]
      when "tag"
        "0.1.0\n0.2.0"
      when "fetch"
        "fetched"
      when "checkout"
        "checked out"
      when "clone"
        "cloned"
      else
        ""
      end

    if url == "error"
      {Process::Status.new(1), "", content}
    else
      {Process::Status.new(0), content, ""}
    end
  end
end

macro subject(method)
  subject = ->(sample : String) {
    Mint::Parser.new(sample, "TestFile.mint").{{method}}
  }
end

macro expect_ok(sample)
  it "Parses: " + {{"#{sample}"}} do
    result = subject.call({{sample}})
    result.should_not be_nil
    result.should be_a(Mint::Ast::Node)
  end
end

macro expect_ignore(sample)
  it {{"#{sample}"}} do
    subject.call({{sample}}).should be_nil
  end
end

macro expect_error(sample, error)
  it {{"#{sample}"}} do
    expect_raises({{error}}) do
      subject.call({{sample}})
    end
  end
end

module LSP
  class Server
    def log(message)
    end
  end
end

class Workspace
  @files = {} of String => File
  @id : String

  def initialize
    @id =
      Random.new.hex(5)

    @root =
      File.join(Dir.tempdir, @id)

    Dir.mkdir(@root)

    file("mint.json", {
      "name"               => "test",
      "source-directories" => [
        ".",
      ],
    }.to_json)
  end

  def file(name, contents) : File
    file =
      File.new(File.join(@root, name), "w+")

    file.print(contents)
    file.flush

    @files[name] = file

    file
  end

  def root_path
    File.realpath(@root)
  end

  def file_path(name)
    "file://#{@files[name]?.try(&.path)}"
  end

  def cleanup
    @files.values.each(&.delete)
    Dir.delete(@root)
  end
end

def with_workspace(&)
  workspace = Workspace.new

  begin
    yield workspace
  ensure
    workspace.cleanup
  end
end

def notify_lsp(method, message)
  in_io =
    IO::Memory.new

  out_io =
    IO::Memory.new

  server =
    Mint::LS::Server.new(in_io, out_io)

  body = {
    jsonrpc: "2.0",
    params:  message,
    method:  method,
  }.to_json

  in_io.print "Content-Length: #{body.bytesize}\r\n\r\n#{body}"
  in_io.rewind

  server.read
end

def lsp(messages)
  in_io =
    IO::Memory.new

  out_io =
    IO::Memory.new

  server =
    Mint::LS::Server.new(in_io, out_io)

  messages.map do |item|
    # Clear out IOs so it's a fresh start
    out_io.clear
    in_io.clear

    body = {
      jsonrpc: "2.0",
      id:      item[:id],
      params:  item[:message],
      method:  item[:method],
    }.to_json

    in_io.print "Content-Length: #{body.bytesize}\r\n\r\n#{body}"
    in_io.rewind # Rewind in IO so the server can read it

    # Process the message
    server.read

    LSP::MessageParser.parse(out_io.rewind) { |content| content }
  end
end

def lsp_json(messages)
  in_io =
    IO::Memory.new

  out_io =
    IO::Memory.new

  server =
    Mint::LS::Server.new(in_io, out_io)

  messages.map do |item|
    out_io.clear
    in_io.clear

    in_io.print "Content-Length: #{item.bytesize}\r\n\r\n#{item}"
    in_io.rewind # Rewind in IO so the server can read it

    # Process the message
    server.read

    content = LSP::MessageParser.parse(out_io.rewind, &.itself).not_nil!

    # Prettify response
    json = JSON.parse(content)
    json.to_pretty_json
  end
rescue IO::EOFError
  [] of String
end

def format_xml(xml)
  input, output, error =
    {IO::Memory.new(xml), IO::Memory.new, IO::Memory.new}

  Process.run(
    args: ["--format", "-"],
    command: "xmllint",
    clear_env: true,
    output: output,
    input: input,
    error: error,
    env: {
      "NO_COLOR" => "1",
    })

  output.rewind.gets_to_end
end<|MERGE_RESOLUTION|>--- conflicted
+++ resolved
@@ -3,27 +3,8 @@
 ENV["SPEC"] = "TRUE"
 MINT_ENV["TEST"] = "TRUE"
 
-<<<<<<< HEAD
-def diff(a, b)
-  file1 = File.tempfile do |io|
-    io.puts a.strip
-    io.flush
-  end
-  file2 = File.tempfile do |io|
-    io.puts b
-    io.flush
-  end
-
-  io = IO::Memory.new
-
-  Process.run("git", [
-    "--no-pager", "diff", "--no-index", "--color=always",
-    file1.path, file2.path,
-  ], output: io)
-=======
 require "./spec_helpers"
 require "../src/all"
->>>>>>> e001a337
 
 module Mint
   def self.version
